--- conflicted
+++ resolved
@@ -12,30 +12,18 @@
     """
     Test django-registration's internal version-reporting
     infrastructure.
-<<<<<<< HEAD
-
-=======
     
->>>>>>> dc0b564b
     """
     def setUp(self):
         self.version = registration.VERSION
 
     def tearDown(self):
         registration.VERSION = self.version
-<<<<<<< HEAD
-
-    def test_get_version(self):
-        """
-        Test the version-info reporting.
-
-=======
     
     def test_get_version(self):
         """
         Test the version-info reporting.
         
->>>>>>> dc0b564b
         """
         versions = [
             {'version': (1, 0, 0, 'alpha', 0),
@@ -51,11 +39,7 @@
             {'version': (1, 4, 1, 'beta', 0),
              'expected': "1.4.1 beta"},
             ]
-<<<<<<< HEAD
-
-=======
         
->>>>>>> dc0b564b
         for version_dict in versions:
             registration.VERSION = version_dict['version']
             self.assertEqual(registration.get_version(), version_dict['expected'])