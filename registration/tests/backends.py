--- conflicted
+++ resolved
@@ -115,11 +115,7 @@
 
     """
     backend = DefaultBackend()
-<<<<<<< HEAD
-
-=======
     
->>>>>>> dc0b564b
     def setUp(self):
         """
         Create an instance of the default backend for use in testing,
@@ -377,17 +373,10 @@
     """
     Test the simple registration backend, which does signup and
     immediate activation.
-<<<<<<< HEAD
-
-    """
-    backend = SimpleBackend()
-
-=======
     
     """
     backend = SimpleBackend()
     
->>>>>>> dc0b564b
     def test_registration(self):
         """
         Test the registration process: registration creates a new
@@ -441,11 +430,7 @@
                                          username='bob',
                                          email='bob@example.com',
                                          password1='secret')
-<<<<<<< HEAD
-
-=======
         
->>>>>>> dc0b564b
         self.assertEqual(self.backend.post_registration_redirect(_mock_request(), new_user),
                          (new_user.get_absolute_url(), (), {}))
 
@@ -453,11 +438,7 @@
         """
         Test that registering a user sends the ``user_registered``
         signal.
-<<<<<<< HEAD
-
-=======
         
->>>>>>> dc0b564b
         """
         def receiver(sender, **kwargs):
             self.failUnless('user' in kwargs)
@@ -480,11 +461,7 @@
     def test_activation(self):
         """
         Test that activating against this backend is an error.
-<<<<<<< HEAD
-
-=======
         
->>>>>>> dc0b564b
         """
         self.assertRaises(NotImplementedError, self.backend.activate,
                           request=_mock_request())
@@ -493,11 +470,8 @@
         """
         Test that asking for a post-activation redirect from this
         backend is an error.
-<<<<<<< HEAD
-
-=======
         
->>>>>>> dc0b564b
         """
         self.assertRaises(NotImplementedError, self.backend.post_activation_redirect,
-                          request=_mock_request(), user=User())+                          request=_mock_request(), user=User())
+        