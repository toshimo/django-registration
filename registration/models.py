import datetime
import random
import re

from django.conf import settings
from django.contrib.auth.models import User
from django.db import models
from django.db import transaction
from django.template.loader import render_to_string
from django.utils.hashcompat import sha_constructor
from django.utils.translation import ugettext_lazy as _


SHA1_RE = re.compile('^[a-f0-9]{40}$')


class RegistrationManager(models.Manager):
    """
    Custom manager for the ``RegistrationProfile`` model.
    
    The methods defined here provide shortcuts for account creation
    and activation (including generation and emailing of activation
    keys), and for cleaning out expired inactive accounts.
    
    """
    def activate_user(self, activation_key):
        """
        Validate an activation key and activate the corresponding
        ``User`` if valid.
        
        If the key is valid and has not expired, return the ``User``
        after activating.
        
        If the key is not valid or has expired, return ``False``.
        
        If the key is valid but the ``User`` is already active,
        return ``False``.
        
        To prevent reactivation of an account which has been
        deactivated by site administrators, the activation key is
        reset to the string constant ``RegistrationProfile.ACTIVATED``
        after successful activation.

        """
        # Make sure the key we're trying conforms to the pattern of a
        # SHA1 hash; if it doesn't, no point trying to look it up in
        # the database.
        if SHA1_RE.search(activation_key):
            try:
                profile = self.get(activation_key=activation_key)
            except self.model.DoesNotExist:
                return False
            if not profile.activation_key_expired():
                user = profile.user
                user.is_active = True
                user.save()
                profile.activation_key = self.model.ACTIVATED
                profile.save()
                return user
        return False
    
    def create_inactive_user(self, username, email, password,
                             site, send_email=True):
        """
        Create a new, inactive ``User``, generate a
        ``RegistrationProfile`` and email its activation key to the
        ``User``, returning the new ``User``.

        By default, an activation email will be sent to the new
        user. To disable this, pass ``send_email=False``.
        
        """
        new_user = User.objects.create_user(username, email, password)
        new_user.is_active = False
        new_user.save()

        registration_profile = self.create_profile(new_user)

        if send_email:
            registration_profile.send_activation_email(site)

        return new_user
    create_inactive_user = transaction.commit_on_success(create_inactive_user)

    def create_profile(self, user):
        """
        Create a ``RegistrationProfile`` for a given
        ``User``, and return the ``RegistrationProfile``.
        
        The activation key for the ``RegistrationProfile`` will be a
        SHA1 hash, generated from a combination of the ``User``'s
        username and a random salt.
        
        """
        salt = sha_constructor(str(random.random())).hexdigest()[:5]
        username = user.username
        if isinstance(username, unicode):
            username = username.encode('utf-8')
        activation_key = sha_constructor(salt+username).hexdigest()
        return self.create(user=user,
                           activation_key=activation_key)
        
    def delete_expired_users(self):
        """
        Remove expired instances of ``RegistrationProfile`` and their
        associated ``User``s.
        
        Accounts to be deleted are identified by searching for
        instances of ``RegistrationProfile`` with expired activation
        keys, and then checking to see if their associated ``User``
        instances have the field ``is_active`` set to ``False``; any
        ``User`` who is both inactive and has an expired activation
        key will be deleted.
        
        It is recommended that this method be executed regularly as
        part of your routine site maintenance; this application
        provides a custom management command which will call this
        method, accessible as ``manage.py cleanupregistration``.
        
        Regularly clearing out accounts which have never been
        activated serves two useful purposes:
        
        1. It alleviates the ocasional need to reset a
           ``RegistrationProfile`` and/or re-send an activation email
           when a user does not receive or does not act upon the
           initial activation email; since the account will be
           deleted, the user will be able to simply re-register and
           receive a new activation key.
        
        2. It prevents the possibility of a malicious user registering
           one or more accounts and never activating them (thus
           denying the use of those usernames to anyone else); since
           those accounts will be deleted, the usernames will become
           available for use again.
        
        If you have a troublesome ``User`` and wish to disable their
        account while keeping it in the database, simply delete the
        associated ``RegistrationProfile``; an inactive ``User`` which
        does not have an associated ``RegistrationProfile`` will not
        be deleted.
        
        """
        for profile in self.all():
            if profile.activation_key_expired():
                user = profile.user
                if not user.is_active:
                    user.delete()


class RegistrationProfile(models.Model):
    """
    A simple profile which stores an activation key for use during
    user account registration.
    
    Generally, you will not want to interact directly with instances
    of this model; the provided manager includes methods
    for creating and activating new accounts, as well as for cleaning
    out accounts which have never been activated.
    
    While it is possible to use this model as the value of the
    ``AUTH_PROFILE_MODULE`` setting, it's not recommended that you do
    so. This model's sole purpose is to store data temporarily during
    account registration and activation.
    
    """
    ACTIVATED = u"ALREADY_ACTIVATED"
    
    user = models.OneToOneField(User, primary_key=True, verbose_name=_('user'))
    activation_key = models.CharField(_('activation key'), max_length=40)
    
    objects = RegistrationManager()
    
    class Meta:
        verbose_name = _('registration profile')
        verbose_name_plural = _('registration profiles')
    
    def __unicode__(self):
        return u"Registration information for %s" % self.user
    
    def activation_key_expired(self):
        """
        Determine whether this ``RegistrationProfile``'s activation
        key has expired, returning a boolean -- ``True`` if the key
        has expired.
        
        Key expiration is determined by a two-step process:
        
        1. If the user has already activated, the key will have been
           reset to the string constant ``ACTIVATED``. Re-activating
           is not permitted, and so this method returns ``True`` in
           this case.

        2. Otherwise, the date the user signed up is incremented by
           the number of days specified in the setting
           ``ACCOUNT_ACTIVATION_DAYS`` (which should be the number of
           days after signup during which a user is allowed to
           activate their account); if the result is less than or
           equal to the current date, the key has expired and this
           method returns ``True``.
        
        """
        expiration_date = datetime.timedelta(days=settings.ACCOUNT_ACTIVATION_DAYS)
        return self.activation_key == self.ACTIVATED or \
               (self.user.date_joined + expiration_date <= datetime.datetime.now())
    activation_key_expired.boolean = True

    def send_activation_email(self, site):
        """
        Send an activation email to the user associated with this
        ``RegistrationProfile``.
        
        The activation email will make use of two templates:

        ``registration/activation_email_subject.txt``
            This template will be used for the subject line of the
            email. Because it is used as the subject line of an email,
            this template's output **must** be only a single line of
            text; output longer than one line will be forcibly joined
            into only a single line.

        ``registration/activation_email.txt``
            This template will be used for the body of the email.

        These templates will each receive the following context
        variables:

        ``activation_key``
            The activation key for the new account.

        ``expiration_days``
            The number of days remaining during which the account may
            be activated.

        ``site``
            An object representing the site on which the user
            registered; depending on whether ``django.contrib.sites``
            is installed, this may be an instance of either
            ``django.contrib.sites.models.Site`` (if the sites
            application is installed) or
            ``django.contrib.sites.models.RequestSite`` (if
            not). Consult the documentation for the Django sites
            framework for details regarding these objects' interfaces.

        """
<<<<<<< HEAD

        ctx_dict = {'activation_key': self.activation_key,
                    'expiration_days': settings.ACCOUNT_ACTIVATION_DAYS,
                    'site': site,
                    }
=======
        ctx_dict = {'activation_key': self.activation_key,
                    'expiration_days': settings.ACCOUNT_ACTIVATION_DAYS,
                    'site': site}
>>>>>>> dc0b564b
        subject = render_to_string('registration/activation_email_subject.txt',
                                   ctx_dict)
        # Email subject *must not* contain newlines
        subject = ''.join(subject.splitlines())
        
        message = render_to_string('registration/activation_email.txt',
                                   ctx_dict)
        
        self.user.email_user(subject, message, settings.DEFAULT_FROM_EMAIL)
    <|MERGE_RESOLUTION|>--- conflicted
+++ resolved
@@ -242,17 +242,10 @@
             framework for details regarding these objects' interfaces.
 
         """
-<<<<<<< HEAD
-
         ctx_dict = {'activation_key': self.activation_key,
                     'expiration_days': settings.ACCOUNT_ACTIVATION_DAYS,
                     'site': site,
                     }
-=======
-        ctx_dict = {'activation_key': self.activation_key,
-                    'expiration_days': settings.ACCOUNT_ACTIVATION_DAYS,
-                    'site': site}
->>>>>>> dc0b564b
         subject = render_to_string('registration/activation_email_subject.txt',
                                    ctx_dict)
         # Email subject *must not* contain newlines
