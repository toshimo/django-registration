--- conflicted
+++ resolved
@@ -22,33 +22,9 @@
 			</p>
 		{% endif %}
 
-<<<<<<< HEAD
-		{% for field in form.visible_fields %}
-			<p class="form-field{% if field.field.required %} required{% endif %}">
-				<label for="id_{{ field.name }}">{{ field.label }}</label>
-				{{ field }}
-
-				{% if field.errors %}
-				<span class="form-field-error">{{ field.errors|join:"," }}</span>
-				{% endif %}
-			</p>
-		{% endfor %}
-
-		<p class="form-buttons">
-			<input type="submit" value="{% trans 'Create' %}">
-		</p>
-	</form>
-
-	{% comment %}
-	<script type="text/javascript">
-		document.getElementById('id_username').focus()
-	</script>
-	{% endcomment %}
-=======
 {% block content %}
   <form action="." method="post">{% csrf_token %}
     {{ form.as_p }}
     <p class="submit"><button type="submit">Submit</button></p>
   </form>
->>>>>>> dc0b564b
 {% endblock %}